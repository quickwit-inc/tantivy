use {Error, Result};
use core::SegmentReader;
use core::Segment;
use DocId;
use core::SerializableSegment;
use schema::FieldValue;
use indexer::SegmentSerializer;
use postings::PostingsSerializer;
use fastfield::U32FastFieldReader;
use itertools::Itertools;
use postings::Postings;
use postings::DocSet;
use core::TermIterator;
use fastfield::delete::DeleteBitSet;
use schema::{Schema, Field};
use fastfield::FastFieldSerializer;
use store::StoreWriter;
use std::cmp::{min, max};
use common::allocate_vec;

pub struct IndexMerger {
    schema: Schema,
    readers: Vec<SegmentReader>,
    max_doc: u32,
}


struct DeltaPositionComputer {
    buffer: Vec<u32>,
}

impl DeltaPositionComputer {
    fn new() -> DeltaPositionComputer {
        DeltaPositionComputer { 
            buffer: allocate_vec(512)
        }
    }

    fn compute_delta_positions(&mut self, positions: &[u32]) -> &[u32] {
        if positions.len() > self.buffer.len() {
            self.buffer.resize(positions.len(), 0u32);
        }
        let mut last_pos = 0u32;
        for (i, position) in positions.iter().cloned().enumerate() {
            self.buffer[i] = position - last_pos;
            last_pos = position;
        }
        &self.buffer[..positions.len()]
    }
}


fn compute_min_max_val(u32_reader: &U32FastFieldReader, max_doc: DocId, delete_bitset: &DeleteBitSet) -> Option<(u32, u32)> {
    if max_doc == 0 {
        None
    }
    else if !delete_bitset.has_deletes() {
        // no deleted documents, 
        // we can use the previous min_val, max_val.
        Some((u32_reader.min_val(), u32_reader.max_val()))
    }
    else {
        // some deleted documents,
        // we need to recompute the max / min
        (0..max_doc)
            .filter(|doc_id| !delete_bitset.is_deleted(*doc_id))
            .map(|doc_id| u32_reader.get(doc_id))
            .minmax()
            .into_option()
    }
}

fn extract_fieldnorm_reader(segment_reader: &SegmentReader, field: Field) -> Option<U32FastFieldReader> {
    segment_reader.get_fieldnorms_reader(field)
}

fn extract_fast_field_reader(segment_reader: &SegmentReader, field: Field) -> Option<U32FastFieldReader> {
    segment_reader.get_fast_field_reader(field)
}

impl IndexMerger {
    pub fn open(schema: Schema, segments: &[Segment]) -> Result<IndexMerger> {
        let mut readers = vec!();
        let mut max_doc: u32 = 0u32;
        for segment in segments {
            if segment.meta().num_docs() > 0 {
                let reader = SegmentReader::open(segment.clone())?;
                max_doc += reader.num_docs();
                readers.push(reader);
            }
        }
        Ok(IndexMerger {
            schema: schema,
            readers: readers,
            max_doc: max_doc,
        })
    }

    fn write_fieldnorms(&self,
        fast_field_serializer: &mut FastFieldSerializer) -> Result<()> {
        let fieldnorm_fastfields: Vec<Field> = self.schema
                         .fields()
                         .iter()
                         .enumerate()
                         .filter(|&(_, field_entry)| field_entry.is_indexed())
                         .map(|(field_id, _)| Field(field_id as u8))
                         .collect();
        self.generic_write_fast_field(fieldnorm_fastfields, &extract_fieldnorm_reader, fast_field_serializer)
    }

    fn write_fast_fields(&self, fast_field_serializer: &mut FastFieldSerializer) -> Result<()> {
        let fast_fields: Vec<Field> = self.schema
                         .fields()
                         .iter()
                         .enumerate()
                         .filter(|&(_, field_entry)| field_entry.is_u32_fast())
<<<<<<< HEAD
                         .map(|(field_id, _)| Field(field_id as u8)) {
            let mut u32_readers = Vec::new();
            let mut min_val = u32::max_value();
            let mut max_val = u32::min_value();
=======
                         .map(|(field_id, _)| Field(field_id as u8))
                         .collect();
        self.generic_write_fast_field(fast_fields, &extract_fast_field_reader, fast_field_serializer)
    }


    // used both to merge field norms and regular u32 fast fields.
    fn generic_write_fast_field(&self,
        fields: Vec<Field>,
        field_reader_extractor: &Fn(&SegmentReader, Field) -> Option<U32FastFieldReader>,
        fast_field_serializer: &mut FastFieldSerializer) -> Result<()> {
        
        for field in fields {
            
            let mut u32_readers = vec!();
            let mut min_val = u32::max_value();
            let mut max_val = u32::min_value();
            
>>>>>>> 44c684af
            for reader in &self.readers {
                match field_reader_extractor(reader, field) {
                    Some(u32_reader) => {
                        if let Some((seg_min_val, seg_max_val)) = compute_min_max_val(&u32_reader, reader.max_doc(), reader.delete_bitset()) {
                            // the segment has some non-deleted documents
                            min_val = min(min_val, seg_min_val);
                            max_val = max(max_val, seg_max_val);
                            u32_readers.push((reader.max_doc(), u32_reader, reader.delete_bitset()));
                        }        
                    }
                    None => {
                        let error_msg = format!("Failed to find a u32_reader for field {:?}", field);
                        error!("{}", error_msg);
                        return Err(Error::SchemaError(error_msg))
                    }
                }
                
            }

            if u32_readers.is_empty() {
                // we have actually zero documents.
                min_val = 0;
                max_val = 0;
            }

            assert!(min_val <= max_val);
            
            try!(fast_field_serializer.new_u32_fast_field(field, min_val, max_val));
            for (max_doc, u32_reader, delete_bitset) in u32_readers {
                for doc_id in 0..max_doc {
                    if !delete_bitset.is_deleted(doc_id) {
                        let val = u32_reader.get(doc_id);
                        try!(fast_field_serializer.add_val(val));
                    }
                }
            }

            try!(fast_field_serializer.close_field());
        }
        Ok(())
    }

    fn write_postings(
            &self,
            postings_serializer: &mut PostingsSerializer) -> Result<()> {
        
        let mut merged_terms = TermIterator::from(&self.readers[..]);
        let mut delta_position_computer = DeltaPositionComputer::new();
        
        let mut max_doc = 0;

        // map from segment doc ids to the resulting merged segment doc id.
        let mut merged_doc_id_map: Vec<Vec<Option<DocId>>> = Vec::with_capacity(self.readers.len());
        
        for reader in &self.readers {
            let mut segment_local_map = Vec::with_capacity(reader.max_doc() as usize);
            for doc_id in 0..reader.max_doc() {
                if reader.is_deleted(doc_id) {
                    segment_local_map.push(None);
                }
                else {
                    segment_local_map.push(Some(max_doc));
                    max_doc += 1u32;
                }
            }
            merged_doc_id_map.push(segment_local_map);
        }
        
        while merged_terms.advance() {
            // Create the total list of doc ids
            // by stacking the doc ids from the different segment.
            //
            // In the new segments, the doc id from the different
            // segment are stacked so that :
            // - Segment 0's doc ids become doc id [0, seg.max_doc]
            // - Segment 1's doc ids become  [seg0.max_doc, seg0.max_doc + seg.max_doc]
            // - Segment 2's doc ids become  [seg0.max_doc + seg1.max_doc, seg0.max_doc + seg1.max_doc + seg2.max_doc]
            // ...
            let term = merged_terms.term();
            let mut term_written = false;
            let segment_postings = merged_terms
                    .segment_ords()
                    .iter()
                    .cloned()
                    .flat_map(|segment_ord| {
                        self.readers[segment_ord]
                            .read_postings_all_info(&term)
                            .map(|segment_postings| (segment_ord, segment_postings))
                    })
                    .collect::<Vec<_>>();

            // We can remove the term if all documents which
            // contained it have been deleted.
            if segment_postings.len() > 0 {
                
                // We can now serialize this postings, by pushing each document to the
                // postings serializer.                
                
                for (segment_ord, mut segment_postings) in segment_postings {
                    let old_to_new_doc_id = &merged_doc_id_map[segment_ord];
                    while segment_postings.advance() {
                        if let Some(remapped_doc_id) = old_to_new_doc_id[segment_postings.doc() as usize] {
                            if !term_written {
                                // we make sure to only write the term iff
                                // there is at least one document.
                                postings_serializer.new_term(&term)?;
                                term_written = true;
                            }
                            let delta_positions: &[u32] =
                                delta_position_computer.compute_delta_positions(segment_postings.positions());
                            try!(postings_serializer.write_doc(
                                    remapped_doc_id,
                                    segment_postings.term_freq(),
                                    delta_positions));
                        }
                    }
                }

                if term_written {
                    try!(postings_serializer.close_term());
                }
            }
            
        }
        Ok(())
    }

    fn write_storable_fields(&self, store_writer: &mut StoreWriter) -> Result<()> {
        for reader in &self.readers {
            let store_reader = reader.get_store_reader();
            for doc_id in 0..reader.max_doc() {
                if !reader.is_deleted(doc_id) {
                    let doc = try!(store_reader.get(doc_id));
                    let field_values: Vec<&FieldValue> = doc.field_values()
                        .iter()
                        .collect();
                    try!(store_writer.store(&field_values));
                }
            }   
        }
        Ok(())
    }
}

impl SerializableSegment for IndexMerger {
    fn write(&self, mut serializer: SegmentSerializer) -> Result<u32> {
        try!(self.write_postings(serializer.get_postings_serializer()));
        try!(self.write_fieldnorms(serializer.get_fieldnorms_serializer()));
        try!(self.write_fast_fields(serializer.get_fast_field_serializer()));
        try!(self.write_storable_fields(serializer.get_store_writer()));
        try!(serializer.close());
        Ok(self.max_doc)
    }
}

#[cfg(test)]
mod tests {
    use schema;
    use schema::Document;
    use schema::Term;
    use query::TermQuery;
    use schema::{Field, FieldValue};
    use core::Index;
    use Searcher;
    use DocAddress;
    use collector::tests::FastFieldTestCollector;
    use collector::tests::TestCollector;
    use query::BooleanQuery;
    use postings::SegmentPostingsOption;
    use schema::TextIndexingOptions;
    use futures::Future;

    #[test]
    fn test_index_merger_no_deletes() {
        let mut schema_builder = schema::SchemaBuilder::default();
        let text_fieldtype = schema::TextOptions::default()
                                 .set_indexing_options(TextIndexingOptions::TokenizedWithFreq)
                                 .set_stored();
        let text_field = schema_builder.add_text_field("text", text_fieldtype);
        let score_fieldtype = schema::U32Options::default().set_fast();
        let score_field = schema_builder.add_u32_field("score", score_fieldtype);
        let index = Index::create_in_ram(schema_builder.build());

        {
            let mut index_writer = index.writer_with_num_threads(1, 40_000_000).unwrap();
            {
                // writing the segment
                {
                    let mut doc = Document::default();
                    doc.add_text(text_field, "af b");
                    doc.add_u32(score_field, 3);
                    index_writer.add_document(doc);
                }
                {
                    let mut doc = Document::default();
                    doc.add_text(text_field, "a b c");
                    doc.add_u32(score_field, 5);
                    index_writer.add_document(doc);
                }
                {
                    let mut doc = Document::default();
                    doc.add_text(text_field, "a b c d");
                    doc.add_u32(score_field, 7);
                    index_writer.add_document(doc);
                }
                index_writer.commit().expect("committed");
            }

            {
                // writing the segment
                {
                    let mut doc = Document::default();
                    doc.add_text(text_field, "af b");
                    doc.add_u32(score_field, 11);
                    index_writer.add_document(doc);
                }
                {
                    let mut doc = Document::default();
                    doc.add_text(text_field, "a b c g");
                    doc.add_u32(score_field, 13);
                    index_writer.add_document(doc);
                }
                index_writer.commit().expect("Commit failed");
            }
        }
        {
            let segment_ids = index.searchable_segment_ids().expect("Searchable segments failed.");
            let mut index_writer = index.writer_with_num_threads(1, 40_000_000).unwrap();
            index_writer.merge(&segment_ids)
                        .wait()
                        .expect("Merging failed");
            index_writer.wait_merging_threads().unwrap();
        }
        {
            index.load_searchers().unwrap();
            let searcher = index.searcher();
            let get_doc_ids = |terms: Vec<Term>| {
                let mut collector = TestCollector::default();
                let query = BooleanQuery::new_multiterms_query(terms);
                assert!(searcher.search(&query, &mut collector).is_ok());
                collector.docs()
            };
            {
                assert_eq!(get_doc_ids(vec![Term::from_field_text(text_field, "a")]),
                           vec!(1, 2, 4,));
                assert_eq!(get_doc_ids(vec![Term::from_field_text(text_field, "af")]),
                           vec!(0, 3,));
                assert_eq!(get_doc_ids(vec![Term::from_field_text(text_field, "g")]),
                           vec!(4,));
                assert_eq!(get_doc_ids(vec![Term::from_field_text(text_field, "b")]),
                           vec!(0, 1, 2, 3, 4,));
            }
            {
                let doc = searcher.doc(&DocAddress(0, 0)).unwrap();
                assert_eq!(doc.get_first(text_field).unwrap().text(), "af b");
            }
            {
                let doc = searcher.doc(&DocAddress(0, 1)).unwrap();
                assert_eq!(doc.get_first(text_field).unwrap().text(), "a b c");
            }
            {
                let doc = searcher.doc(&DocAddress(0, 2)).unwrap();
                assert_eq!(doc.get_first(text_field).unwrap().text(), "a b c d");
            }
            {
                let doc = searcher.doc(&DocAddress(0, 3)).unwrap();
                assert_eq!(doc.get_first(text_field).unwrap().text(), "af b");
            }
            {
                let doc = searcher.doc(&DocAddress(0, 4)).unwrap();
                assert_eq!(doc.get_first(text_field).unwrap().text(), "a b c g");
            }
            {
                let get_fast_vals = |terms: Vec<Term>| {
                    let query = BooleanQuery::new_multiterms_query(terms);
                    let mut collector = FastFieldTestCollector::for_field(score_field);
                    assert!(searcher.search(&query, &mut collector).is_ok());
                    collector.vals()
                };
                assert_eq!(get_fast_vals(vec![Term::from_field_text(text_field, "a")]),
                           vec!(5, 7, 13,));
            }
        }
    }

    fn search_term(searcher: &Searcher, term: Term) ->  Vec<u32> {
        let mut collector = FastFieldTestCollector::for_field(Field(1));
        let term_query = TermQuery::new(term, SegmentPostingsOption::NoFreq);
        searcher.search(&term_query, &mut collector).unwrap();
        collector.vals()
    }

    #[test]
    fn test_index_merger_with_deletes() {
        let mut schema_builder = schema::SchemaBuilder::default();
        let text_fieldtype = schema::TextOptions
            ::default()
            .set_indexing_options(TextIndexingOptions::TokenizedWithFreq)
            .set_stored();
        let text_field = schema_builder.add_text_field("text", text_fieldtype);
        let score_fieldtype = schema::U32Options::default().set_fast();
        let score_field = schema_builder.add_u32_field("score", score_fieldtype);
        let index = Index::create_in_ram(schema_builder.build());
        let mut index_writer = index.writer_with_num_threads(1, 40_000_000).unwrap();
            
        {   // a first commit
            index_writer.add_document(
                doc!(
                    text_field => "a b d",
                    score_field => 1
                ));
            index_writer.add_document(
                doc!(
                    text_field => "b c",
                    score_field => 2
                ));
            index_writer.delete_term(Term::from_field_text(text_field, "c"));
            index_writer.add_document(
                doc!(
                    text_field => "c d",
                    score_field => 3
                ));
            index_writer.commit().expect("committed");
            index.load_searchers().unwrap();
            let ref searcher = *index.searcher();
            assert_eq!(searcher.num_docs(), 2);
            assert_eq!(searcher.segment_readers()[0].num_docs(), 2);
            assert_eq!(searcher.segment_readers()[0].max_doc(), 3);
            assert_eq!(search_term(&searcher, Term::from_field_text(text_field, "a")), vec!(1));
            assert_eq!(search_term(&searcher, Term::from_field_text(text_field, "b")), vec!(1));
            assert_eq!(search_term(&searcher, Term::from_field_text(text_field, "c")), vec!(3));
            assert_eq!(search_term(&searcher, Term::from_field_text(text_field, "d")), vec!(1, 3));
        }
        {   // a second commit
            index_writer.add_document(
                doc!(
                    text_field => "a d e",
                    score_field => 4_000
                ));
            index_writer.add_document(
                doc!(
                    text_field => "e f",
                    score_field => 5_000
                ));
            index_writer.delete_term(Term::from_field_text(text_field, "a"));
            index_writer.delete_term(Term::from_field_text(text_field, "f"));
            index_writer.add_document(
                doc!(
                    text_field => "f g",
                    score_field => 6_000
                ));
            index_writer.add_document(
                doc!(
                    text_field => "g h",
                    score_field => 7_000
                ));
            index_writer.commit().expect("committed");
            index.load_searchers().unwrap();
            let searcher = index.searcher();

            assert_eq!(searcher.segment_readers().len(), 2);
            assert_eq!(searcher.num_docs(), 3);
            assert_eq!(searcher.segment_readers()[0].num_docs(), 1);
            assert_eq!(searcher.segment_readers()[0].max_doc(), 3);
            assert_eq!(searcher.segment_readers()[1].num_docs(), 2);
            assert_eq!(searcher.segment_readers()[1].max_doc(), 4);
            assert_eq!(search_term(&searcher, Term::from_field_text(text_field, "a")), vec!());
            assert_eq!(search_term(&searcher, Term::from_field_text(text_field, "b")), vec!());
            assert_eq!(search_term(&searcher, Term::from_field_text(text_field, "c")), vec!(3));
            assert_eq!(search_term(&searcher, Term::from_field_text(text_field, "d")), vec!(3));
            assert_eq!(search_term(&searcher, Term::from_field_text(text_field, "e")), vec!());
            assert_eq!(search_term(&searcher, Term::from_field_text(text_field, "f")), vec!(6_000));
            assert_eq!(search_term(&searcher, Term::from_field_text(text_field, "g")), vec!(6_000, 7_000));
            
            let score_field_reader = searcher.segment_reader(0).get_fast_field_reader(score_field).unwrap();
            assert_eq!(score_field_reader.min_val(), 1);
            assert_eq!(score_field_reader.max_val(), 3);

            let score_field_reader = searcher.segment_reader(1).get_fast_field_reader(score_field).unwrap();
            assert_eq!(score_field_reader.min_val(), 4000);
            assert_eq!(score_field_reader.max_val(), 7000);
        }
        {   // merging the segments
            let segment_ids = index.searchable_segment_ids().expect("Searchable segments failed.");
            index_writer.merge(&segment_ids)
                        .wait()
                        .expect("Merging failed");
            index.load_searchers().unwrap();
            let ref searcher = *index.searcher();
            assert_eq!(searcher.segment_readers().len(), 1);
            assert_eq!(searcher.num_docs(), 3);
            assert_eq!(searcher.segment_readers()[0].num_docs(), 3);
            assert_eq!(searcher.segment_readers()[0].max_doc(), 3);
            assert_eq!(search_term(&searcher, Term::from_field_text(text_field, "a")), vec!());
            assert_eq!(search_term(&searcher, Term::from_field_text(text_field, "b")), vec!());
            assert_eq!(search_term(&searcher, Term::from_field_text(text_field, "c")), vec!(3));
            assert_eq!(search_term(&searcher, Term::from_field_text(text_field, "d")), vec!(3));
            assert_eq!(search_term(&searcher, Term::from_field_text(text_field, "e")), vec!());
            assert_eq!(search_term(&searcher, Term::from_field_text(text_field, "f")), vec!(6_000));
            assert_eq!(search_term(&searcher, Term::from_field_text(text_field, "g")), vec!(6_000, 7_000));
            let score_field_reader = searcher.segment_reader(0).get_fast_field_reader(score_field).unwrap();
            assert_eq!(score_field_reader.min_val(), 3);
            assert_eq!(score_field_reader.max_val(), 7000);
        }
        {   
            // test a commit with only deletes
            index_writer.delete_term(Term::from_field_text(text_field, "c"));
            index_writer.commit().unwrap();
        
            index.load_searchers().unwrap();
            let ref searcher = *index.searcher();
            assert_eq!(searcher.segment_readers().len(), 1);
            assert_eq!(searcher.num_docs(), 2);
            assert_eq!(searcher.segment_readers()[0].num_docs(), 2);
            assert_eq!(searcher.segment_readers()[0].max_doc(), 3);
            assert_eq!(search_term(&searcher, Term::from_field_text(text_field, "a")), vec!());
            assert_eq!(search_term(&searcher, Term::from_field_text(text_field, "b")), vec!());
            assert_eq!(search_term(&searcher, Term::from_field_text(text_field, "c")), vec!());
            assert_eq!(search_term(&searcher, Term::from_field_text(text_field, "d")), vec!());
            assert_eq!(search_term(&searcher, Term::from_field_text(text_field, "e")), vec!());
            assert_eq!(search_term(&searcher, Term::from_field_text(text_field, "f")), vec!(6_000));
            assert_eq!(search_term(&searcher, Term::from_field_text(text_field, "g")), vec!(6_000, 7_000));
            let score_field_reader = searcher.segment_reader(0).get_fast_field_reader(score_field).unwrap();
            assert_eq!(score_field_reader.min_val(), 3);
            assert_eq!(score_field_reader.max_val(), 7000);
        }
        {   // Test merging a single segment in order to remove deletes.
            let segment_ids = index.searchable_segment_ids().expect("Searchable segments failed.");
            index_writer.merge(&segment_ids)
                        .wait()
                        .expect("Merging failed");
            index.load_searchers().unwrap();

            let ref searcher = *index.searcher();
            assert_eq!(searcher.segment_readers().len(), 1);
            assert_eq!(searcher.num_docs(), 2);
            assert_eq!(searcher.segment_readers()[0].num_docs(), 2);
            assert_eq!(searcher.segment_readers()[0].max_doc(), 2);
            assert_eq!(search_term(&searcher, Term::from_field_text(text_field, "a")), vec!());
            assert_eq!(search_term(&searcher, Term::from_field_text(text_field, "b")), vec!());
            assert_eq!(search_term(&searcher, Term::from_field_text(text_field, "c")), vec!());
            assert_eq!(search_term(&searcher, Term::from_field_text(text_field, "d")), vec!());
            assert_eq!(search_term(&searcher, Term::from_field_text(text_field, "e")), vec!());
            assert_eq!(search_term(&searcher, Term::from_field_text(text_field, "f")), vec!(6_000));
            assert_eq!(search_term(&searcher, Term::from_field_text(text_field, "g")), vec!(6_000, 7_000));
            let score_field_reader = searcher.segment_reader(0).get_fast_field_reader(score_field).unwrap();
            assert_eq!(score_field_reader.min_val(), 6000);
            assert_eq!(score_field_reader.max_val(), 7000);
        }

        {   // Test removing all docs
            index_writer.delete_term(Term::from_field_text(text_field, "g"));
            let segment_ids = index.searchable_segment_ids().expect("Searchable segments failed.");
            index_writer.merge(&segment_ids)
                        .wait()
                        .expect("Merging failed");
            index.load_searchers().unwrap();

            let ref searcher = *index.searcher();
            assert_eq!(searcher.segment_readers().len(), 1);
            assert_eq!(searcher.num_docs(), 0);
        }
        
        
    }
}<|MERGE_RESOLUTION|>--- conflicted
+++ resolved
@@ -114,12 +114,6 @@
                          .iter()
                          .enumerate()
                          .filter(|&(_, field_entry)| field_entry.is_u32_fast())
-<<<<<<< HEAD
-                         .map(|(field_id, _)| Field(field_id as u8)) {
-            let mut u32_readers = Vec::new();
-            let mut min_val = u32::max_value();
-            let mut max_val = u32::min_value();
-=======
                          .map(|(field_id, _)| Field(field_id as u8))
                          .collect();
         self.generic_write_fast_field(fast_fields, &extract_fast_field_reader, fast_field_serializer)
@@ -138,7 +132,6 @@
             let mut min_val = u32::max_value();
             let mut max_val = u32::min_value();
             
->>>>>>> 44c684af
             for reader in &self.readers {
                 match field_reader_extractor(reader, field) {
                     Some(u32_reader) => {
