use error::{ErrorKind, Result};
use core::SegmentReader;
use core::Segment;
use DocId;
use core::SerializableSegment;
use indexer::SegmentSerializer;
use postings::InvertedIndexSerializer;
use itertools::Itertools;
use docset::DocSet;
use fastfield::DeleteBitSet;
use schema::{Field, Schema};
use termdict::TermMerger;
use fastfield::FastFieldSerializer;
use fastfield::FastFieldReader;
use store::StoreWriter;
use std::cmp::{max, min};
use termdict::TermDictionary;
use termdict::TermStreamer;
<<<<<<< HEAD
use fieldnorm::FieldNormsSerializer;
use fieldnorm::FieldNormsWriter;
use fieldnorm::FieldNormReader;


fn compute_total_num_tokens(readers: &[SegmentReader], field: Field) -> u64 {
    let mut total_tokens = 0u64;
    let mut count: [usize; 256] = [0; 256];
    for reader in readers {
        if reader.delete_bitset().has_deletes() {
            // if there are deletes, then we use an approximation
            // using the fieldnorm
            if let Some(fieldnorms_reader) = reader.get_fieldnorms_reader(field) {
                for doc in 0..reader.max_doc() {
                    if !reader.is_deleted(doc) {
                        let fieldnorm_id = fieldnorms_reader.fieldnorm_id(doc);
                        count[fieldnorm_id as usize] += 1;
                    }
                }
            }
        } else {
            total_tokens += reader.inverted_index(field).total_num_tokens();
        }
    }
    total_tokens + count
        .iter()
        .cloned()
        .enumerate()
        .map(|(fieldnorm_ord, count)| count as u64 * FieldNormReader::id_to_fieldnorm(fieldnorm_ord as u8) as u64)
        .sum::<u64>()
}
=======
use postings::DeleteSet;
use postings::Postings;
>>>>>>> 6d476346

pub struct IndexMerger {
    schema: Schema,
    readers: Vec<SegmentReader>,
    max_doc: u32,
}

fn compute_min_max_val(
    u64_reader: &FastFieldReader<u64>,
    max_doc: DocId,
    delete_bitset_opt: Option<&DeleteBitSet>,
) -> Option<(u64, u64)> {
    if max_doc == 0 {
        None
    } else {
        match delete_bitset_opt {
            Some(delete_bitset) => {
                // some deleted documents,
                // we need to recompute the max / min
                (0..max_doc)
                    .filter(|doc_id| !delete_bitset.is_deleted(*doc_id))
                    .map(|doc_id| u64_reader.get(doc_id))
                    .minmax()
                    .into_option()

            }
            None => {
                // no deleted documents,
                // we can use the previous min_val, max_val.
                Some((u64_reader.min_value(), u64_reader.max_value()))
            }
        }
    }
}

struct DeltaComputer {
    buffer: Vec<u32>,
}

impl DeltaComputer {
    fn new() -> DeltaComputer {
        DeltaComputer {
            buffer: vec![0u32; 512],
        }
    }

    fn compute_delta(&mut self, positions: &[u32]) -> &[u32] {
        if positions.len() > self.buffer.len() {
            self.buffer.resize(positions.len(), 0u32);
        }
        let mut last_pos = 0u32;
        for (cur_pos, dest) in positions.iter().cloned().zip(self.buffer.iter_mut()) {
            *dest = cur_pos - last_pos;
            last_pos = cur_pos;
        }
        &self.buffer[..positions.len()]
    }
}

impl IndexMerger {
    pub fn open(schema: Schema, segments: &[Segment]) -> Result<IndexMerger> {
        let mut readers = vec![];
        let mut max_doc: u32 = 0u32;
        for segment in segments {
            if segment.meta().num_docs() > 0 {
                let reader = SegmentReader::open(segment)?;
                max_doc += reader.num_docs();
                readers.push(reader);
            }
        }
        Ok(IndexMerger {
            schema,
            readers,
            max_doc,
        })
    }

    fn write_fieldnorms(&self, fieldnorms_serializer: &mut FieldNormsSerializer) -> Result<()> {
        let fields = FieldNormsWriter::fields_with_fieldnorm(&self.schema);
        let mut fieldnorms_data = Vec::with_capacity(self.max_doc as usize);
        for field in fields {
            fieldnorms_data.clear();
            for reader in &self.readers {
                let fieldnorms_reader_opt = reader.get_fieldnorms_reader(field);
                for doc_id in 0..reader.max_doc() {
                    if !reader.is_deleted(doc_id) {
                        let fieldnorm_id = fieldnorms_reader_opt
                            .as_ref()
                            .map(|reader| reader.fieldnorm_id(doc_id))
                            .unwrap_or(0u8);
                        fieldnorms_data.push(fieldnorm_id);
                    }
                }
            }
            fieldnorms_serializer.serialize_field(field, &fieldnorms_data[..])?;
        }
        Ok(())
    }

    fn write_fast_fields(&self, fast_field_serializer: &mut FastFieldSerializer) -> Result<()> {
        let fast_fields: Vec<Field> = self.schema
            .fields()
            .iter()
            .enumerate()
            .filter(|&(_, field_entry)| field_entry.is_int_fast())
            .map(|(field_id, _)| Field(field_id as u32))
            .collect();

        for field in fast_fields {
            let mut u64_readers = vec![];
            let mut min_val = u64::max_value();
            let mut max_val = u64::min_value();

            for reader in &self.readers {
                match reader.fast_field_reader::<u64>(field) {
                    Ok(u64_reader) => {
                        if let Some((seg_min_val, seg_max_val)) = compute_min_max_val(
                            &u64_reader,
                            reader.max_doc(),
                            reader.delete_bitset()
                        ) {
                            // the segment has some non-deleted documents
                            min_val = min(min_val, seg_min_val);
                            max_val = max(max_val, seg_max_val);
                            u64_readers.push((
                                reader.max_doc(),
                                u64_reader,
                                reader.delete_bitset(),
                            ));
                        }
                    }
                    Err(_) => {
                        let fieldname = self.schema.get_field_name(field);
                        let error_msg =
                            format!("Failed to find a fast field reader for field {:?}", fieldname);
                        error!("{}", error_msg);
                        bail!(ErrorKind::SchemaError(error_msg));
                    }
                }
            }

            if u64_readers.is_empty() {
                // we have actually zero documents.
                min_val = 0;
                max_val = 0;
            }

            assert!(min_val <= max_val);

            let mut fast_single_field_serializer =
                fast_field_serializer.new_u64_fast_field(field, min_val, max_val)?;
            for (max_doc, u64_reader, delete_bitset_opt) in u64_readers {
                for doc_id in 0..max_doc {
                    if let Some(ref delete_bitset) = delete_bitset_opt {
                        if delete_bitset.is_deleted(doc_id) {
                            continue;
                        }
                    }
                    let val = u64_reader.get(doc_id);
                    fast_single_field_serializer.add_val(val)?;
                }
            }

            fast_single_field_serializer.close_field()?;
        }
        Ok(())
    }

    fn write_postings(&self, serializer: &mut InvertedIndexSerializer) -> Result<()> {

        let mut positions_buffer: Vec<u32> = Vec::with_capacity(1_000);
        let mut delta_computer = DeltaComputer::new();

        let mut indexed_fields = vec![];
        for (field_ord, field_entry) in self.schema.fields().iter().enumerate() {
            if field_entry.is_indexed() {
                indexed_fields.push(Field(field_ord as u32));
            }
        }

        for indexed_field in indexed_fields {
            let field_readers = self.readers
                .iter()
                .map(|reader| reader.inverted_index(indexed_field))
                .collect::<Vec<_>>();

            let field_term_streams = field_readers
                .iter()
                .map(|field_reader| field_reader.terms().stream())
                .collect();

            let mut merged_terms = TermMerger::new(field_term_streams);
            let mut max_doc = 0;

            // map from segment doc ids to the resulting merged segment doc id.
            let mut merged_doc_id_map: Vec<Vec<Option<DocId>>> =
                Vec::with_capacity(self.readers.len());

            for reader in &self.readers {
                let mut segment_local_map = Vec::with_capacity(reader.max_doc() as usize);
                for doc_id in 0..reader.max_doc() {
                    if reader.is_deleted(doc_id) {
                        segment_local_map.push(None);
                    } else {
                        segment_local_map.push(Some(max_doc));
                        max_doc += 1u32;
                    }
                }
                merged_doc_id_map.push(segment_local_map);
            }

            // The total number of tokens will only be exact when there has been no deletes.
            //
            // Otherwise, we approximate by removing deleted documents proportionally.
            let total_num_tokens: u64 = compute_total_num_tokens(&self.readers, indexed_field);

            // Create the total list of doc ids
            // by stacking the doc ids from the different segment.
            //
            // In the new segments, the doc id from the different
            // segment are stacked so that :
            // - Segment 0's doc ids become doc id [0, seg.max_doc]
            // - Segment 1's doc ids become  [seg0.max_doc, seg0.max_doc + seg.max_doc]
            // - Segment 2's doc ids become  [seg0.max_doc + seg1.max_doc,
            //                                seg0.max_doc + seg1.max_doc + seg2.max_doc]
            // ...
            let mut field_serializer = serializer.new_field(indexed_field, total_num_tokens)?;

            let field_entry = self.schema.get_field_entry(indexed_field);

            // ... set segment postings option the new field.
            let segment_postings_option =
                field_entry.field_type().get_index_record_option().expect(
                    "Encountered a field that is not supposed to be
                         indexed. Have you modified the schema?",
                );

            while merged_terms.advance() {
                let term_bytes: &[u8] = merged_terms.key();

                // Let's compute the list of non-empty posting lists
                let segment_postings: Vec<_> = merged_terms
                    .current_kvs()
                    .iter()
                    .flat_map(|heap_item| {
                        let segment_ord = heap_item.segment_ord;
                        let term_info = heap_item.streamer.value();
                        let segment_reader = &self.readers[heap_item.segment_ord];
                        let inverted_index = segment_reader.inverted_index(indexed_field);
<<<<<<< HEAD
                        let mut segment_postings = inverted_index.read_postings_from_terminfo(term_info, segment_postings_option);
=======
                        let mut segment_postings = inverted_index
                            .read_postings_from_terminfo::<DeleteBitSet>(term_info, segment_postings_option);
>>>>>>> 6d476346
                        if segment_postings.advance() {
                            Some((segment_ord, segment_postings))
                        } else {
                            None
                        }
                    })
                    .collect();

                // At this point, `segment_postings` contains the posting list
                // of all of the segments containing the given term.
                //
                // These segments are non-empty and advance has already been called.

                if !segment_postings.is_empty() {
                    // If not, the `term` will be entirely removed.

                    // We know that there is at least one document containing
                    // the term, so we add it.
                    field_serializer.new_term(term_bytes)?;

                    // We can now serialize this postings, by pushing each document to the
                    // postings serializer.
                    for (segment_ord, mut segment_postings) in segment_postings {
                        let old_to_new_doc_id = &merged_doc_id_map[segment_ord];
                        loop {
                            // `.advance()` has been called once before the loop.
                            // Hence we cannot use a `while segment_postings.advance()` loop.
                            if let Some(remapped_doc_id) =
                                old_to_new_doc_id[segment_postings.doc() as usize]
                            {
                                // we make sure to only write the term iff
                                // there is at least one document.
                                let term_freq = segment_postings.term_freq();
                                segment_postings.positions(&mut positions_buffer);

                                let delta_positions = delta_computer.compute_delta(&positions_buffer);
                                field_serializer.write_doc(
                                    remapped_doc_id,
                                    term_freq,
                                    delta_positions,
                                )?;
                            }
                            if !segment_postings.advance() {
                                break;
                            }
                        }
                    }

                    // closing the term.
                    field_serializer.close_term()?;
                }
            }

            field_serializer.close()?;
        }
        Ok(())
    }

    fn write_storable_fields(&self, store_writer: &mut StoreWriter) -> Result<()> {
        for reader in &self.readers {
            let store_reader = reader.get_store_reader();
            if reader.num_deleted_docs() > 0 {
                for doc_id in 0..reader.max_doc() {
                    if !reader.is_deleted(doc_id) {
                        let doc = store_reader.get(doc_id)?;
                        store_writer.store(&doc)?;
                    }
                }
            } else {
                store_writer.stack(store_reader)?;
            }
        }
        Ok(())
    }
}

impl SerializableSegment for IndexMerger {
    fn write(&self, mut serializer: SegmentSerializer) -> Result<u32> {
        self.write_postings(serializer.get_postings_serializer())?;
        self.write_fieldnorms(serializer.get_fieldnorms_serializer())?;
        self.write_fast_fields(serializer.get_fast_field_serializer())?;
        self.write_storable_fields(serializer.get_store_writer())?;
        serializer.close()?;
        Ok(self.max_doc)
    }
}

#[cfg(test)]
mod tests {
    use schema;
    use schema::Document;
    use schema::Term;
    use schema::TextFieldIndexing;
    use query::TermQuery;
    use schema::Field;
    use core::Index;
    use Searcher;
    use DocAddress;
    use collector::tests::FastFieldTestCollector;
    use collector::tests::TestCollector;
    use query::BooleanQuery;
    use schema::IndexRecordOption;
    use schema::Cardinality;
    use futures::Future;

    #[test]
    fn test_index_merger_no_deletes() {
        let mut schema_builder = schema::SchemaBuilder::default();
        let text_fieldtype = schema::TextOptions::default()
            .set_indexing_options(
                TextFieldIndexing::default()
                    .set_tokenizer("default")
                    .set_index_option(IndexRecordOption::WithFreqs),
            )
            .set_stored();
        let text_field = schema_builder.add_text_field("text", text_fieldtype);
        let score_fieldtype = schema::IntOptions::default().set_fast(Cardinality::SingleValue);
        let score_field = schema_builder.add_u64_field("score", score_fieldtype);
        let index = Index::create_in_ram(schema_builder.build());

        {
            let mut index_writer = index.writer_with_num_threads(1, 40_000_000).unwrap();
            {
                // writing the segment
                {
                    let mut doc = Document::default();
                    doc.add_text(text_field, "af b");
                    doc.add_u64(score_field, 3);
                    index_writer.add_document(doc);
                }
                {
                    let mut doc = Document::default();
                    doc.add_text(text_field, "a b c");
                    doc.add_u64(score_field, 5);
                    index_writer.add_document(doc);
                }
                {
                    let mut doc = Document::default();
                    doc.add_text(text_field, "a b c d");
                    doc.add_u64(score_field, 7);
                    index_writer.add_document(doc);
                }
                index_writer.commit().expect("committed");
            }

            {
                // writing the segment
                {
                    let mut doc = Document::default();
                    doc.add_text(text_field, "af b");
                    doc.add_u64(score_field, 11);
                    index_writer.add_document(doc);
                }
                {
                    let mut doc = Document::default();
                    doc.add_text(text_field, "a b c g");
                    doc.add_u64(score_field, 13);
                    index_writer.add_document(doc);
                }
                index_writer.commit().expect("Commit failed");
            }
        }
        {
            let segment_ids = index
                .searchable_segment_ids()
                .expect("Searchable segments failed.");
            let mut index_writer = index.writer_with_num_threads(1, 40_000_000).unwrap();
            index_writer
                .merge(&segment_ids)
                .wait()
                .expect("Merging failed");
            index_writer.wait_merging_threads().unwrap();
        }
        {
            index.load_searchers().unwrap();
            let searcher = index.searcher();
            let get_doc_ids = |terms: Vec<Term>| {
                let mut collector = TestCollector::default();
                let query = BooleanQuery::new_multiterms_query(terms);
                assert!(searcher.search(&query, &mut collector).is_ok());
                collector.docs()
            };
            {
                assert_eq!(
                    get_doc_ids(vec![Term::from_field_text(text_field, "a")]),
                    vec![1, 2, 4]
                );
                assert_eq!(
                    get_doc_ids(vec![Term::from_field_text(text_field, "af")]),
                    vec![0, 3]
                );
                assert_eq!(
                    get_doc_ids(vec![Term::from_field_text(text_field, "g")]),
                    vec![4]
                );
                assert_eq!(
                    get_doc_ids(vec![Term::from_field_text(text_field, "b")]),
                    vec![0, 1, 2, 3, 4]
                );
            }
            {
                let doc = searcher.doc(&DocAddress(0, 0)).unwrap();
                assert_eq!(doc.get_first(text_field).unwrap().text(), "af b");
            }
            {
                let doc = searcher.doc(&DocAddress(0, 1)).unwrap();
                assert_eq!(doc.get_first(text_field).unwrap().text(), "a b c");
            }
            {
                let doc = searcher.doc(&DocAddress(0, 2)).unwrap();
                assert_eq!(doc.get_first(text_field).unwrap().text(), "a b c d");
            }
            {
                let doc = searcher.doc(&DocAddress(0, 3)).unwrap();
                assert_eq!(doc.get_first(text_field).unwrap().text(), "af b");
            }
            {
                let doc = searcher.doc(&DocAddress(0, 4)).unwrap();
                assert_eq!(doc.get_first(text_field).unwrap().text(), "a b c g");
            }
            {
                let get_fast_vals = |terms: Vec<Term>| {
                    let query = BooleanQuery::new_multiterms_query(terms);
                    let mut collector = FastFieldTestCollector::for_field(score_field);
                    assert!(searcher.search(&query, &mut collector).is_ok());
                    collector.vals()
                };
                assert_eq!(
                    get_fast_vals(vec![Term::from_field_text(text_field, "a")]),
                    vec![5, 7, 13]
                );
            }
        }
    }

    fn search_term(searcher: &Searcher, term: Term) -> Vec<u64> {
        let mut collector = FastFieldTestCollector::for_field(Field(1));
        let term_query = TermQuery::new(term, IndexRecordOption::Basic);
        searcher.search(&term_query, &mut collector).unwrap();
        collector.vals()
    }

    #[test]
    fn test_index_merger_with_deletes() {
        let mut schema_builder = schema::SchemaBuilder::default();
        let text_fieldtype = schema::TextOptions::default()
            .set_indexing_options(
                TextFieldIndexing::default().set_index_option(IndexRecordOption::WithFreqs),
            )
            .set_stored();
        let text_field = schema_builder.add_text_field("text", text_fieldtype);
        let score_fieldtype = schema::IntOptions::default().set_fast(Cardinality::SingleValue);
        let score_field = schema_builder.add_u64_field("score", score_fieldtype);
        let index = Index::create_in_ram(schema_builder.build());
        let mut index_writer = index.writer_with_num_threads(1, 40_000_000).unwrap();

        let empty_vec = Vec::<u64>::new();

        {
            // a first commit
            index_writer.add_document(doc!(
                    text_field => "a b d",
                    score_field => 1u64
                ));
            index_writer.add_document(doc!(
                    text_field => "b c",
                    score_field => 2u64
                ));
            index_writer.delete_term(Term::from_field_text(text_field, "c"));
            index_writer.add_document(doc!(
                    text_field => "c d",
                    score_field => 3u64
                ));
            index_writer.commit().expect("committed");
            index.load_searchers().unwrap();
            let ref searcher = *index.searcher();
            assert_eq!(searcher.num_docs(), 2);
            assert_eq!(searcher.segment_readers()[0].num_docs(), 2);
            assert_eq!(searcher.segment_readers()[0].max_doc(), 3);
            assert_eq!(
                search_term(&searcher, Term::from_field_text(text_field, "a")),
                vec![1]
            );
            assert_eq!(
                search_term(&searcher, Term::from_field_text(text_field, "b")),
                vec![1]
            );
            assert_eq!(
                search_term(&searcher, Term::from_field_text(text_field, "c")),
                vec![3]
            );
            assert_eq!(
                search_term(&searcher, Term::from_field_text(text_field, "d")),
                vec![1, 3]
            );
        }
        {
            // a second commit
            index_writer.add_document(doc!(
                    text_field => "a d e",
                    score_field => 4_000u64
                ));
            index_writer.add_document(doc!(
                    text_field => "e f",
                    score_field => 5_000u64
                ));
            index_writer.delete_term(Term::from_field_text(text_field, "a"));
            index_writer.delete_term(Term::from_field_text(text_field, "f"));
            index_writer.add_document(doc!(
                    text_field => "f g",
                    score_field => 6_000u64
                ));
            index_writer.add_document(doc!(
                    text_field => "g h",
                    score_field => 7_000u64
                ));
            index_writer.commit().expect("committed");
            index.load_searchers().unwrap();
            let searcher = index.searcher();

            assert_eq!(searcher.segment_readers().len(), 2);
            assert_eq!(searcher.num_docs(), 3);
            assert_eq!(searcher.segment_readers()[0].num_docs(), 1);
            assert_eq!(searcher.segment_readers()[0].max_doc(), 3);
            assert_eq!(searcher.segment_readers()[1].num_docs(), 2);
            assert_eq!(searcher.segment_readers()[1].max_doc(), 4);
            assert_eq!(
                search_term(&searcher, Term::from_field_text(text_field, "a")),
                empty_vec
            );
            assert_eq!(
                search_term(&searcher, Term::from_field_text(text_field, "b")),
                empty_vec
            );
            assert_eq!(
                search_term(&searcher, Term::from_field_text(text_field, "c")),
                vec![3]
            );
            assert_eq!(
                search_term(&searcher, Term::from_field_text(text_field, "d")),
                vec![3]
            );
            assert_eq!(
                search_term(&searcher, Term::from_field_text(text_field, "e")),
                empty_vec
            );
            assert_eq!(
                search_term(&searcher, Term::from_field_text(text_field, "f")),
                vec![6_000]
            );
            assert_eq!(
                search_term(&searcher, Term::from_field_text(text_field, "g")),
                vec![6_000, 7_000]
            );

            let score_field_reader = searcher
                .segment_reader(0)
                .fast_field_reader::<u64>(score_field)
                .unwrap();
            assert_eq!(score_field_reader.min_value(), 1);
            assert_eq!(score_field_reader.max_value(), 3);

            let score_field_reader = searcher
                .segment_reader(1)
                .fast_field_reader::<u64>(score_field)
                .unwrap();
            assert_eq!(score_field_reader.min_value(), 4000);
            assert_eq!(score_field_reader.max_value(), 7000);
        }
        {
            // merging the segments
            let segment_ids = index
                .searchable_segment_ids()
                .expect("Searchable segments failed.");
            index_writer
                .merge(&segment_ids)
                .wait()
                .expect("Merging failed");
            index.load_searchers().unwrap();
            let ref searcher = *index.searcher();
            assert_eq!(searcher.segment_readers().len(), 1);
            assert_eq!(searcher.num_docs(), 3);
            assert_eq!(searcher.segment_readers()[0].num_docs(), 3);
            assert_eq!(searcher.segment_readers()[0].max_doc(), 3);
            assert_eq!(
                search_term(&searcher, Term::from_field_text(text_field, "a")),
                empty_vec
            );
            assert_eq!(
                search_term(&searcher, Term::from_field_text(text_field, "b")),
                empty_vec
            );
            assert_eq!(
                search_term(&searcher, Term::from_field_text(text_field, "c")),
                vec![3]
            );
            assert_eq!(
                search_term(&searcher, Term::from_field_text(text_field, "d")),
                vec![3]
            );
            assert_eq!(
                search_term(&searcher, Term::from_field_text(text_field, "e")),
                empty_vec
            );
            assert_eq!(
                search_term(&searcher, Term::from_field_text(text_field, "f")),
                vec![6_000]
            );
            assert_eq!(
                search_term(&searcher, Term::from_field_text(text_field, "g")),
                vec![6_000, 7_000]
            );
            let score_field_reader = searcher
                .segment_reader(0)
                .fast_field_reader::<u64>(score_field)
                .unwrap();
            assert_eq!(score_field_reader.min_value(), 3);
            assert_eq!(score_field_reader.max_value(), 7000);
        }
        {
            // test a commit with only deletes
            index_writer.delete_term(Term::from_field_text(text_field, "c"));
            index_writer.commit().unwrap();

            index.load_searchers().unwrap();
            let ref searcher = *index.searcher();
            assert_eq!(searcher.segment_readers().len(), 1);
            assert_eq!(searcher.num_docs(), 2);
            assert_eq!(searcher.segment_readers()[0].num_docs(), 2);
            assert_eq!(searcher.segment_readers()[0].max_doc(), 3);
            assert_eq!(
                search_term(&searcher, Term::from_field_text(text_field, "a")),
                empty_vec
            );
            assert_eq!(
                search_term(&searcher, Term::from_field_text(text_field, "b")),
                empty_vec
            );
            assert_eq!(
                search_term(&searcher, Term::from_field_text(text_field, "c")),
                empty_vec
            );
            assert_eq!(
                search_term(&searcher, Term::from_field_text(text_field, "d")),
                empty_vec
            );
            assert_eq!(
                search_term(&searcher, Term::from_field_text(text_field, "e")),
                empty_vec
            );
            assert_eq!(
                search_term(&searcher, Term::from_field_text(text_field, "f")),
                vec![6_000]
            );
            assert_eq!(
                search_term(&searcher, Term::from_field_text(text_field, "g")),
                vec![6_000, 7_000]
            );
            let score_field_reader = searcher
                .segment_reader(0)
                .fast_field_reader::<u64>(score_field)
                .unwrap();
            assert_eq!(score_field_reader.min_value(), 3);
            assert_eq!(score_field_reader.max_value(), 7000);
        }
        {
            // Test merging a single segment in order to remove deletes.
            let segment_ids = index
                .searchable_segment_ids()
                .expect("Searchable segments failed.");
            index_writer
                .merge(&segment_ids)
                .wait()
                .expect("Merging failed");
            index.load_searchers().unwrap();

            let ref searcher = *index.searcher();
            assert_eq!(searcher.segment_readers().len(), 1);
            assert_eq!(searcher.num_docs(), 2);
            assert_eq!(searcher.segment_readers()[0].num_docs(), 2);
            assert_eq!(searcher.segment_readers()[0].max_doc(), 2);
            assert_eq!(
                search_term(&searcher, Term::from_field_text(text_field, "a")),
                empty_vec
            );
            assert_eq!(
                search_term(&searcher, Term::from_field_text(text_field, "b")),
                empty_vec
            );
            assert_eq!(
                search_term(&searcher, Term::from_field_text(text_field, "c")),
                empty_vec
            );
            assert_eq!(
                search_term(&searcher, Term::from_field_text(text_field, "d")),
                empty_vec
            );
            assert_eq!(
                search_term(&searcher, Term::from_field_text(text_field, "e")),
                empty_vec
            );
            assert_eq!(
                search_term(&searcher, Term::from_field_text(text_field, "f")),
                vec![6_000]
            );
            assert_eq!(
                search_term(&searcher, Term::from_field_text(text_field, "g")),
                vec![6_000, 7_000]
            );
            let score_field_reader = searcher
                .segment_reader(0)
                .fast_field_reader::<u64>(score_field)
                .unwrap();
            assert_eq!(score_field_reader.min_value(), 6000);
            assert_eq!(score_field_reader.max_value(), 7000);
        }

        {
            // Test removing all docs
            index_writer.delete_term(Term::from_field_text(text_field, "g"));
            let segment_ids = index
                .searchable_segment_ids()
                .expect("Searchable segments failed.");
            index_writer
                .merge(&segment_ids)
                .wait()
                .expect("Merging failed");
            index.load_searchers().unwrap();

            let ref searcher = *index.searcher();
            assert_eq!(searcher.segment_readers().len(), 1);
            assert_eq!(searcher.num_docs(), 0);
        }
    }
}<|MERGE_RESOLUTION|>--- conflicted
+++ resolved
@@ -16,17 +16,18 @@
 use std::cmp::{max, min};
 use termdict::TermDictionary;
 use termdict::TermStreamer;
-<<<<<<< HEAD
 use fieldnorm::FieldNormsSerializer;
 use fieldnorm::FieldNormsWriter;
 use fieldnorm::FieldNormReader;
+use postings::DeleteSet;
+use postings::Postings;
 
 
 fn compute_total_num_tokens(readers: &[SegmentReader], field: Field) -> u64 {
     let mut total_tokens = 0u64;
     let mut count: [usize; 256] = [0; 256];
     for reader in readers {
-        if reader.delete_bitset().has_deletes() {
+        if reader.has_deletes() {
             // if there are deletes, then we use an approximation
             // using the fieldnorm
             if let Some(fieldnorms_reader) = reader.get_fieldnorms_reader(field) {
@@ -48,10 +49,7 @@
         .map(|(fieldnorm_ord, count)| count as u64 * FieldNormReader::id_to_fieldnorm(fieldnorm_ord as u8) as u64)
         .sum::<u64>()
 }
-=======
-use postings::DeleteSet;
-use postings::Postings;
->>>>>>> 6d476346
+
 
 pub struct IndexMerger {
     schema: Schema,
@@ -301,12 +299,8 @@
                         let term_info = heap_item.streamer.value();
                         let segment_reader = &self.readers[heap_item.segment_ord];
                         let inverted_index = segment_reader.inverted_index(indexed_field);
-<<<<<<< HEAD
-                        let mut segment_postings = inverted_index.read_postings_from_terminfo(term_info, segment_postings_option);
-=======
                         let mut segment_postings = inverted_index
                             .read_postings_from_terminfo::<DeleteBitSet>(term_info, segment_postings_option);
->>>>>>> 6d476346
                         if segment_postings.advance() {
                             Some((segment_ord, segment_postings))
                         } else {
