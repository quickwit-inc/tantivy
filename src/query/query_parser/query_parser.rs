use schema::{Schema, Field};
use query::Query;
use query::BooleanQuery;
use super::logical_ast::*;
use super::user_input_ast::*;
use super::query_grammar::parse_to_ast;
use query::Occur;
use query::TermQuery;
use postings::SegmentPostingsOption;
use query::PhraseQuery;
use schema::{Term, FieldType};
use std::str::FromStr;
use analyzer::AnalyzerManager;
use std::num::ParseIntError;
use core::Index;

/// Possible error that may happen when parsing a query.
#[derive(Debug, PartialEq, Eq)]
pub enum QueryParserError {
    /// Error in the query syntax
    SyntaxError,
    /// `FieldDoesNotExist(field_name: String)`
    /// The query references a field that is not in the schema
    FieldDoesNotExist(String),
    /// The query contains a term for a `u64`-field, but the value
    /// is not a u64.
    ExpectedInt(ParseIntError),
    /// It is forbidden queries that are only "excluding". (e.g. -title:pop)
    AllButQueryForbidden,
    /// If no default field is declared, running a query without any
    /// field specified is forbbidden.
    NoDefaultFieldDeclared,
    /// The field searched for is not declared
    /// as indexed in the schema.
    FieldNotIndexed(String),
}


impl From<ParseIntError> for QueryParserError {
    fn from(err: ParseIntError) -> QueryParserError {
        QueryParserError::ExpectedInt(err)
    }
}

/// Tantivy's Query parser
///
/// The language covered by the current parser is extremely simple.
///
/// * simple terms: "e.g.: `Barack Obama` are simply analyzed using
///   tantivy's `StandardTokenizer`, hence becoming `["barack", "obama"]`.
///   The terms are then searched within the default terms of the query parser.
///
///   e.g. If `body` and `title` are default fields, our example terms are
///   `["title:barack", "body:barack", "title:obama", "body:obama"]`.
///   By default, all tokenized and indexed fields are default fields.
///
///   Multiple terms are handled as an `OR` : any document containing at least
///   one of the term will go through the scoring.
///
///   This behavior is slower, but is not a bad idea if the user is sorting
///   by relevance : The user typically just scans through the first few
///   documents in order of decreasing relevance and will stop when the documents
///   are not relevant anymore.
///   Making it possible to make this behavior customizable is tracked in
///   [issue #27](https://github.com/fulmicoton/tantivy/issues/27).
///
/// * negative terms: By prepending a term by a `-`, a term can be excluded
///   from the search. This is useful for disambiguating a query.
///   e.g. `apple -fruit`
///
/// * must terms: By prepending a term by a `+`, a term can be made required for the search.
///
pub struct QueryParser {
    schema: Schema,
    default_fields: Vec<Field>,
    conjunction_by_default: bool,
    analyzer_manager: AnalyzerManager,
}

impl QueryParser {
    /// Creates a `QueryParser`
    /// * schema - index Schema
    /// * default_fields - fields used to search if no field is specifically defined
    ///   in the query.
    pub fn new(schema: Schema,
               default_fields: Vec<Field>,
               analyzer_manager: AnalyzerManager) -> QueryParser {
        QueryParser {
            schema: schema,
            default_fields: default_fields,
            conjunction_by_default: false,
            analyzer_manager: analyzer_manager,
        }
    }

    pub fn for_index(index: Index,
                     default_fields: Vec<Field>) -> QueryParser {
        QueryParser::new(
            index.schema(),
            default_fields,
            index.analyzers())
    }

    /// Set the default way to compose queries to a conjunction.
    ///
    /// By default a ,
    pub fn set_conjunction_by_default(&mut self) {
        self.conjunction_by_default = true;
    }

    /// Parse a query
    ///
    /// Note that `parse_query` returns an error if the input
    /// is not a valid query.
    ///
    /// There is currently no lenient mode for the query parser
    /// which makes it a bad choice for a public/broad user search engine.
    ///
    /// Implementing a lenient mode for this query parser is tracked
    /// in [Issue 5](https://github.com/fulmicoton/tantivy/issues/5)
    pub fn parse_query(&mut self, query: &str) -> Result<Box<Query>, QueryParserError> {
        let logical_ast = self.parse_query_to_logical_ast(query)?;
        Ok(convert_to_query(logical_ast))
    }

    /// Parse the user query into an AST.
<<<<<<< HEAD
    fn parse_query_to_logical_ast(&mut self, query: &str) -> Result<LogicalAST, QueryParserError> {
        let (user_input_ast, _remaining) = parse_to_ast(query)
            .map_err(|_| QueryParserError::SyntaxError)?;
=======
    fn parse_query_to_logical_ast(&self, query: &str) -> Result<LogicalAST, QueryParserError> {
        let (user_input_ast, _remaining) = parse_to_ast(query).map_err(
            |_| QueryParserError::SyntaxError,
        )?;
>>>>>>> 7c6cdcd8
        self.compute_logical_ast(user_input_ast)
    }

    fn resolve_field_name(&self, field_name: &str) -> Result<Field, QueryParserError> {
        self.schema.get_field(field_name).ok_or_else(|| {
            QueryParserError::FieldDoesNotExist(String::from(field_name))
        })
    }

<<<<<<< HEAD
    fn compute_logical_ast(&mut self,
                           user_input_ast: UserInputAST)
                           -> Result<LogicalAST, QueryParserError> {
=======
    fn compute_logical_ast(
        &self,
        user_input_ast: UserInputAST,
    ) -> Result<LogicalAST, QueryParserError> {
>>>>>>> 7c6cdcd8
        let (occur, ast) = self.compute_logical_ast_with_occur(user_input_ast)?;
        if occur == Occur::MustNot {
            return Err(QueryParserError::AllButQueryForbidden);
        }
        Ok(ast)
    }
<<<<<<< HEAD
    
    fn compute_logical_ast_for_leaf(&mut self,
                                    field: Field,
                                    phrase: &str)
                                    -> Result<Option<LogicalLiteral>, QueryParserError> {
=======

    fn compute_logical_ast_for_leaf(
        &self,
        field: Field,
        phrase: &str,
    ) -> Result<Option<LogicalLiteral>, QueryParserError> {
>>>>>>> 7c6cdcd8

        let field_entry = self.schema.get_field_entry(field);
        let field_type = field_entry.field_type();
        let mut analyzer = self.analyzer_manager
            .get("simple")
            .ok_or_else(|| {
                QueryParserError::FieldNotIndexed(field_entry.name().to_string())
            })?;
        if !field_type.is_indexed() {
            let field_name = field_entry.name().to_string();
            return Err(QueryParserError::FieldNotIndexed(field_name));
        }
        match *field_type {
            FieldType::I64(_) => {
                let val: i64 = i64::from_str(phrase)?;
                let term = Term::from_field_i64(field, val);
                Ok(Some(LogicalLiteral::Term(term)))
            }
            FieldType::U64(_) => {
                let val: u64 = u64::from_str(phrase)?;
                let term = Term::from_field_u64(field, val);
                Ok(Some(LogicalLiteral::Term(term)))
            }
            FieldType::Str(ref str_options) => {
                let mut terms: Vec<Term> = Vec::new();
                if str_options.get_indexing_options().is_tokenized() {
                    let mut token_stream = analyzer.token_stream(phrase);
                    token_stream.process(&mut |token| {
                                          let term = Term::from_field_text(field, &token.term);
                                          terms.push(term);
                    });
                } else {
                    terms.push(Term::from_field_text(field, phrase));
                }
                if terms.is_empty() {
                    Ok(None)
                } else if terms.len() == 1 {
                    Ok(Some(
                        LogicalLiteral::Term(terms.into_iter().next().unwrap()),
                    ))
                } else {
                    Ok(Some(LogicalLiteral::Phrase(terms)))
                }
            }
        }

    }

    fn default_occur(&self) -> Occur {
        if self.conjunction_by_default {
            Occur::Must
        } else {
            Occur::Should
        }
    }

<<<<<<< HEAD
    fn compute_logical_ast_with_occur(&mut self,
                                      user_input_ast: UserInputAST)
                                      -> Result<(Occur, LogicalAST), QueryParserError> {
=======
    fn compute_logical_ast_with_occur(
        &self,
        user_input_ast: UserInputAST,
    ) -> Result<(Occur, LogicalAST), QueryParserError> {
>>>>>>> 7c6cdcd8
        match user_input_ast {
            UserInputAST::Clause(sub_queries) => {
                let default_occur = self.default_occur();
                let logical_sub_queries: Vec<(Occur, LogicalAST)> = try!(
                    sub_queries
                        .into_iter()
                        .map(|sub_query| self.compute_logical_ast_with_occur(*sub_query))
                        .map(|res| {
                            res.map(|(occur, sub_ast)| {
                                (compose_occur(default_occur, occur), sub_ast)
                            })
                        })
                        .collect()
                );
                Ok((Occur::Should, LogicalAST::Clause(logical_sub_queries)))
            }
            UserInputAST::Not(subquery) => {
                let (occur, logical_sub_queries) =
                    try!(self.compute_logical_ast_with_occur(*subquery));
                Ok((compose_occur(Occur::MustNot, occur), logical_sub_queries))
            }
            UserInputAST::Must(subquery) => {
                let (occur, logical_sub_queries) =
                    try!(self.compute_logical_ast_with_occur(*subquery));
                Ok((compose_occur(Occur::Must, occur), logical_sub_queries))
            }
            UserInputAST::Leaf(literal) => {
                let term_phrases: Vec<(Field, String)> = match literal.field_name {
                    Some(ref field_name) => {
                        let field = try!(self.resolve_field_name(field_name));
                        vec![(field, literal.phrase.clone())]
                    }
                    None => {
                        if self.default_fields.is_empty() {
                            return Err(QueryParserError::NoDefaultFieldDeclared);
                        } else {
                            self.default_fields
                                .iter()
                                .map(|default_field| (*default_field, literal.phrase.clone()))
                                .collect::<Vec<(Field, String)>>()
                        }
                    }
                };
                let mut asts: Vec<LogicalAST> = Vec::new();
                for (field, phrase) in term_phrases {
                    if let Some(ast) = self.compute_logical_ast_for_leaf(field, &phrase)? {
                        asts.push(LogicalAST::Leaf(box ast));
                    }
                }
                let result_ast = if asts.is_empty() {
                    // this should never happen
                    return Err(QueryParserError::SyntaxError);
                } else if asts.len() == 1 {
                    asts[0].clone()
                } else {
                    LogicalAST::Clause(asts.into_iter().map(|ast| (Occur::Should, ast)).collect())
                };
                Ok((Occur::Should, result_ast))
            }
        }
    }
}

/// Compose two occur values.
fn compose_occur(left: Occur, right: Occur) -> Occur {
    match left {
        Occur::Should => right,
        Occur::Must => {
            if right == Occur::MustNot {
                Occur::MustNot
            } else {
                Occur::Must
            }
        }
        Occur::MustNot => {
            if right == Occur::MustNot {
                Occur::Must
            } else {
                Occur::MustNot
            }
        }
    }
}

fn convert_literal_to_query(logical_literal: LogicalLiteral) -> Box<Query> {
    match logical_literal {
        LogicalLiteral::Term(term) => box TermQuery::new(term, SegmentPostingsOption::Freq),
        LogicalLiteral::Phrase(terms) => box PhraseQuery::from(terms),
    }
}

fn convert_to_query(logical_ast: LogicalAST) -> Box<Query> {
    match logical_ast {
        LogicalAST::Clause(clause) => {
            let occur_subqueries = clause
                .into_iter()
                .map(|(occur, subquery)| (occur, convert_to_query(subquery)))
                .collect::<Vec<_>>();
            box BooleanQuery::from(occur_subqueries)
        }
        LogicalAST::Leaf(logical_literal) => convert_literal_to_query(*logical_literal),
    }
}



#[cfg(test)]
mod test {
    use schema::{SchemaBuilder, Term, TEXT, STRING, STORED, INT_INDEXED};
    use analyzer::AnalyzerManager;
    use query::Query;
    use schema::Field;
    use super::QueryParser;
    use super::QueryParserError;
    use super::super::logical_ast::*;

    fn make_query_parser() -> QueryParser {
        let mut schema_builder = SchemaBuilder::default();
        let title = schema_builder.add_text_field("title", TEXT);
        let text = schema_builder.add_text_field("text", TEXT);
        schema_builder.add_i64_field("signed", INT_INDEXED);
        schema_builder.add_u64_field("unsigned", INT_INDEXED);
        schema_builder.add_text_field("notindexed_text", STORED);
        schema_builder.add_text_field("notindexed_u64", STORED);
        schema_builder.add_text_field("notindexed_i64", STORED);
        schema_builder.add_text_field("nottokenized", STRING);
        let schema = schema_builder.build();
        let default_fields = vec![title, text];
        let analyzer_manager = AnalyzerManager::default();
        QueryParser::new(schema, default_fields, analyzer_manager)
    }


    fn parse_query_to_logical_ast(
        query: &str,
        default_conjunction: bool,
    ) -> Result<LogicalAST, QueryParserError> {
        let mut query_parser = make_query_parser();
        if default_conjunction {
            query_parser.set_conjunction_by_default();
        }
        query_parser.parse_query_to_logical_ast(query)
    }

    fn test_parse_query_to_logical_ast_helper(
        query: &str,
        expected: &str,
        default_conjunction: bool,
    ) {
        let query = parse_query_to_logical_ast(query, default_conjunction).unwrap();
        let query_str = format!("{:?}", query);
        assert_eq!(query_str, expected);
    }


    #[test]
    pub fn test_parse_query_simple() {
        let mut query_parser = make_query_parser();
        assert!(query_parser.parse_query("toto").is_ok());
    }

    #[test]
    pub fn test_parse_nonindexed_field_yields_error() {
        let mut query_parser = make_query_parser();

        let mut is_not_indexed_err = |query: &str| {
            let result: Result<Box<Query>, QueryParserError> = query_parser.parse_query(query);
            if let Err(QueryParserError::FieldNotIndexed(field_name)) = result {
                Some(field_name.clone())
            } else {
                None
            }
        };

        assert_eq!(
            is_not_indexed_err("notindexed_text:titi"),
            Some(String::from("notindexed_text"))
        );
        assert_eq!(
            is_not_indexed_err("notindexed_u64:23424"),
            Some(String::from("notindexed_u64"))
        );
        assert_eq!(
            is_not_indexed_err("notindexed_i64:-234324"),
            Some(String::from("notindexed_i64"))
        );
    }


    #[test]
    pub fn test_parse_query_untokenized() {
        test_parse_query_to_logical_ast_helper(
            "nottokenized:\"wordone wordtwo\"",
            "Term([0, 0, 0, 7, 119, 111, 114, 100, 111, 110, \
                                               101, 32, 119, 111, 114, 100, 116, 119, 111])",
            false,
        );
    }

    #[test]
    pub fn test_parse_query_ints() {
        let mut query_parser = make_query_parser();
        assert!(query_parser.parse_query("signed:2324").is_ok());
        assert!(query_parser.parse_query("signed:\"22\"").is_ok());
        assert!(query_parser.parse_query("signed:\"-2234\"").is_ok());
        assert!(
            query_parser
                .parse_query("signed:\"-9999999999999\"")
                .is_ok()
        );
        assert!(query_parser.parse_query("signed:\"a\"").is_err());
        assert!(query_parser.parse_query("signed:\"2a\"").is_err());
        assert!(
            query_parser
                .parse_query("signed:\"18446744073709551615\"")
                .is_err()
        );
        assert!(query_parser.parse_query("unsigned:\"2\"").is_ok());
        assert!(query_parser.parse_query("unsigned:\"-2\"").is_err());
        assert!(
            query_parser
                .parse_query("unsigned:\"18446744073709551615\"")
                .is_ok()
        );
        test_parse_query_to_logical_ast_helper(
            "unsigned:2324",
            "Term([0, 0, 0, 3, 0, 0, 0, 0, 0, 0, 9, 20])",
            false,
        );

        test_parse_query_to_logical_ast_helper(
            "signed:-2324",
            &format!("{:?}", Term::from_field_i64(Field(2u32), -2324)),
            false,
        );
    }


    #[test]
    pub fn test_parse_query_to_ast_disjunction() {
        test_parse_query_to_logical_ast_helper(
            "title:toto",
            "Term([0, 0, 0, 0, 116, 111, 116, 111])",
            false,
        );
        test_parse_query_to_logical_ast_helper(
            "+title:toto",
            "Term([0, 0, 0, 0, 116, 111, 116, 111])",
            false,
        );
        test_parse_query_to_logical_ast_helper(
            "+title:toto -titi",
            "(+Term([0, 0, 0, 0, 116, 111, 116, 111]) \
                                                 -(Term([0, 0, 0, 0, 116, 105, 116, 105]) \
                                                   Term([0, 0, 0, 1, 116, 105, 116, 105])))",
            false,
        );
        assert_eq!(
            parse_query_to_logical_ast("-title:toto", false)
                .err()
                .unwrap(),
            QueryParserError::AllButQueryForbidden
        );
        test_parse_query_to_logical_ast_helper(
            "title:a b",
            "(Term([0, 0, 0, 0, 97]) (Term([0, 0, 0, 0, 98]) \
                                                 Term([0, 0, 0, 1, 98])))",
            false,
        );
        test_parse_query_to_logical_ast_helper(
            "title:\"a b\"",
            "\"[Term([0, 0, 0, 0, 97]), \
                                                   Term([0, 0, 0, 0, 98])]\"",
            false,
        );
    }

    #[test]
    pub fn test_parse_query_to_ast_conjunction() {
        test_parse_query_to_logical_ast_helper(
            "title:toto",
            "Term([0, 0, 0, 0, 116, 111, 116, 111])",
            true,
        );
        test_parse_query_to_logical_ast_helper(
            "+title:toto",
            "Term([0, 0, 0, 0, 116, 111, 116, 111])",
            true,
        );
        test_parse_query_to_logical_ast_helper(
            "+title:toto -titi",
            "(+Term([0, 0, 0, 0, 116, 111, 116, 111]) \
                                                 -(Term([0, 0, 0, 0, 116, 105, 116, 105]) \
                                                   Term([0, 0, 0, 1, 116, 105, 116, 105])))",
            true,
        );
        assert_eq!(
            parse_query_to_logical_ast("-title:toto", true)
                .err()
                .unwrap(),
            QueryParserError::AllButQueryForbidden
        );
        test_parse_query_to_logical_ast_helper(
            "title:a b",
            "(+Term([0, 0, 0, 0, 97]) \
                                                 +(Term([0, 0, 0, 0, 98]) \
                                                   Term([0, 0, 0, 1, 98])))",
            true,
        );
        test_parse_query_to_logical_ast_helper(
            "title:\"a b\"",
            "\"[Term([0, 0, 0, 0, 97]), \
                                                   Term([0, 0, 0, 0, 98])]\"",
            true,
        );
    }
}<|MERGE_RESOLUTION|>--- conflicted
+++ resolved
@@ -124,16 +124,10 @@
     }
 
     /// Parse the user query into an AST.
-<<<<<<< HEAD
-    fn parse_query_to_logical_ast(&mut self, query: &str) -> Result<LogicalAST, QueryParserError> {
-        let (user_input_ast, _remaining) = parse_to_ast(query)
-            .map_err(|_| QueryParserError::SyntaxError)?;
-=======
     fn parse_query_to_logical_ast(&self, query: &str) -> Result<LogicalAST, QueryParserError> {
         let (user_input_ast, _remaining) = parse_to_ast(query).map_err(
             |_| QueryParserError::SyntaxError,
         )?;
->>>>>>> 7c6cdcd8
         self.compute_logical_ast(user_input_ast)
     }
 
@@ -143,36 +137,22 @@
         })
     }
 
-<<<<<<< HEAD
-    fn compute_logical_ast(&mut self,
-                           user_input_ast: UserInputAST)
-                           -> Result<LogicalAST, QueryParserError> {
-=======
+
     fn compute_logical_ast(
         &self,
         user_input_ast: UserInputAST,
     ) -> Result<LogicalAST, QueryParserError> {
->>>>>>> 7c6cdcd8
         let (occur, ast) = self.compute_logical_ast_with_occur(user_input_ast)?;
         if occur == Occur::MustNot {
             return Err(QueryParserError::AllButQueryForbidden);
         }
         Ok(ast)
     }
-<<<<<<< HEAD
-    
-    fn compute_logical_ast_for_leaf(&mut self,
-                                    field: Field,
-                                    phrase: &str)
-                                    -> Result<Option<LogicalLiteral>, QueryParserError> {
-=======
-
     fn compute_logical_ast_for_leaf(
         &self,
         field: Field,
         phrase: &str,
     ) -> Result<Option<LogicalLiteral>, QueryParserError> {
->>>>>>> 7c6cdcd8
 
         let field_entry = self.schema.get_field_entry(field);
         let field_type = field_entry.field_type();
@@ -229,16 +209,12 @@
         }
     }
 
-<<<<<<< HEAD
-    fn compute_logical_ast_with_occur(&mut self,
-                                      user_input_ast: UserInputAST)
-                                      -> Result<(Occur, LogicalAST), QueryParserError> {
-=======
+
     fn compute_logical_ast_with_occur(
         &self,
         user_input_ast: UserInputAST,
     ) -> Result<(Occur, LogicalAST), QueryParserError> {
->>>>>>> 7c6cdcd8
+
         match user_input_ast {
             UserInputAST::Clause(sub_queries) => {
                 let default_occur = self.default_occur();
