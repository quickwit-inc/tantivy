use Result;
use core::Segment;
use core::SegmentId;
use core::SegmentComponent;
use std::sync::RwLock;
use common::HasLen;
use core::SegmentMeta;
use fastfield::{self, FastFieldNotAvailableError};
use fastfield::DeleteBitSet;
use store::StoreReader;
use directory::ReadOnlySource;
use schema::Document;
use DocId;
use std::sync::Arc;
use std::collections::HashMap;
use common::CompositeFile;
use std::fmt;
use core::InvertedIndexReader;
use schema::Field;
use schema::FieldType;
use error::ErrorKind;
use termdict::TermDictionaryImpl;
use fastfield::FacetReader;
use fastfield::{FastFieldReader, U64FastFieldReader};
use schema::Schema;
use termdict::TermDictionary;
use fastfield::MultiValueIntFastFieldReader;

/// Entry point to access all of the datastructures of the `Segment`
///
/// - term dictionary
/// - postings
/// - store
/// - fast field readers
/// - field norm reader
///
/// The segment reader has a very low memory footprint,
/// as close to all of the memory data is mmapped.
///
#[derive(Clone)]
pub struct SegmentReader {
    inv_idx_reader_cache: Arc<RwLock<HashMap<Field, Arc<InvertedIndexReader>>>>,

    segment_id: SegmentId,
    segment_meta: SegmentMeta,

    termdict_composite: CompositeFile,
    postings_composite: CompositeFile,
    positions_composite: CompositeFile,
    fast_fields_composite: CompositeFile,
    fieldnorms_composite: CompositeFile,

    store_reader: StoreReader,
    delete_bitset: DeleteBitSet,
    schema: Schema,
}

impl SegmentReader {
    /// Returns the highest document id ever attributed in
    /// this segment + 1.
    /// Today, `tantivy` does not handle deletes, so it happens
    /// to also be the number of documents in the index.
    pub fn max_doc(&self) -> DocId {
        self.segment_meta.max_doc()
    }

    /// Returns the number of documents.
    /// Deleted documents are not counted.
    ///
    /// Today, `tantivy` does not handle deletes so max doc and
    /// num_docs are the same.
    pub fn num_docs(&self) -> DocId {
        self.segment_meta.num_docs()
    }

    /// Return the number of documents that have been
    /// deleted in the segment.
    pub fn num_deleted_docs(&self) -> DocId {
        self.delete_bitset.len() as DocId
    }

    /// Accessor to a segment's fast field reader given a field.
    ///
    /// Returns the u64 fast value reader if the field
    /// is a u64 field indexed as "fast".
    ///
    /// Return a FastFieldNotAvailableError if the field is not
    /// declared as a fast field in the schema.
    ///
    /// # Panics
    /// May panic if the index is corrupted.
    pub fn get_fast_field_reader<TFastFieldReader: FastFieldReader>(
        &self,
        field: Field,
    ) -> fastfield::Result<TFastFieldReader> {
        let field_entry = self.schema.get_field_entry(field);
        if !TFastFieldReader::is_enabled(field_entry.field_type()) {
            Err(FastFieldNotAvailableError::new(field_entry))
        } else {
            self.fast_fields_composite
                .open_read(field)
                .ok_or_else(|| FastFieldNotAvailableError::new(field_entry))
                .map(TFastFieldReader::open)
        }
    }

    /// Accessor to the `FacetReader` associated to a given `Field`.
    pub fn facet_reader(&self, field: Field) -> Result<FacetReader> {
        let field_entry = self.schema.get_field_entry(field);
        if field_entry.field_type() != &FieldType::HierarchicalFacet {
<<<<<<< HEAD
            return Err(ErrorKind::InvalidArgument(format!("The field {:?} is not a \
                    hierarchical facet.", field_entry)).into())
        }
        let term_ords_reader = self.multi_value_reader(field)?;
        let termdict_source = self.termdict_composite
            .open_read(field)
            .ok_or_else(|| {
                ErrorKind::InvalidArgument(format!("The field \"{}\" is a hierarchical \
                    but this segment does not seem to have the field term \
                    dictionary.", field_entry.name()))
            })?;
=======
            return Err(ErrorKind::InvalidArgument(format!(
                "The field {:?} is not a \
                 hierarchical facet.",
                field_entry
            )).into());
        }
        let term_ords_reader = self.multi_value_reader(field)?;
        let termdict_source = self.termdict_composite.open_read(field).ok_or_else(|| {
            ErrorKind::InvalidArgument(format!(
                "The field \"{}\" is a hierarchical \
                 but this segment does not seem to have the field term \
                 dictionary.",
                field_entry.name()
            ))
        })?;
>>>>>>> a7ffc0e6
        let termdict = TermDictionaryImpl::from_source(termdict_source);
        let facet_reader = FacetReader::new(term_ords_reader, termdict);
        Ok(facet_reader)
    }

    /// Accessor to the `MultiValueIntFastFieldReader` associated to a given `Field`.
    pub fn multi_value_reader(&self, field: Field) -> Result<MultiValueIntFastFieldReader> {
        let field_entry = self.schema.get_field_entry(field);
        let idx_reader = self.fast_fields_composite
            .open_read_with_idx(field, 0)
            .ok_or_else(|| FastFieldNotAvailableError::new(field_entry))
            .map(U64FastFieldReader::open)?;
        let vals_reader = self.fast_fields_composite
            .open_read_with_idx(field, 1)
            .ok_or_else(|| FastFieldNotAvailableError::new(field_entry))
            .map(U64FastFieldReader::open)?;
        Ok(MultiValueIntFastFieldReader::open(idx_reader, vals_reader))
    }

    /// Accessor to the segment's `Field norms`'s reader.
    ///
    /// Field norms are the length (in tokens) of the fields.
    /// It is used in the computation of the [TfIdf]
    /// (https://fulmicoton.gitbooks.io/tantivy-doc/content/tfidf.html).
    ///
    /// They are simply stored as a fast field, serialized in
    /// the `.fieldnorm` file of the segment.
    pub fn get_fieldnorms_reader(&self, field: Field) -> Option<U64FastFieldReader> {
        self.fieldnorms_composite
            .open_read(field)
            .map(U64FastFieldReader::open)
    }

    /// Accessor to the segment's `StoreReader`.
    pub fn get_store_reader(&self) -> &StoreReader {
        &self.store_reader
    }

    /// Open a new segment for reading.
    pub fn open(segment: &Segment) -> Result<SegmentReader> {
        let termdict_source = segment.open_read(SegmentComponent::TERMS)?;
        let termdict_composite = CompositeFile::open(&termdict_source)?;

        let store_source = segment.open_read(SegmentComponent::STORE)?;
        let store_reader = StoreReader::from_source(store_source);

        let postings_source = segment.open_read(SegmentComponent::POSTINGS)?;
        let postings_composite = CompositeFile::open(&postings_source)?;

        let positions_composite = {
            if let Ok(source) = segment.open_read(SegmentComponent::POSITIONS) {
                CompositeFile::open(&source)?
            } else {
                CompositeFile::empty()
            }
        };

        let fast_fields_data = segment.open_read(SegmentComponent::FASTFIELDS)?;
        let fast_fields_composite = CompositeFile::open(&fast_fields_data)?;

        let fieldnorms_data = segment.open_read(SegmentComponent::FIELDNORMS)?;
        let fieldnorms_composite = CompositeFile::open(&fieldnorms_data)?;

        let delete_bitset = if segment.meta().has_deletes() {
            let delete_data = segment.open_read(SegmentComponent::DELETE)?;
            DeleteBitSet::open(delete_data)
        } else {
            DeleteBitSet::empty()
        };

        let schema = segment.schema();
        Ok(SegmentReader {
            inv_idx_reader_cache: Arc::new(RwLock::new(HashMap::new())),
            segment_meta: segment.meta().clone(),
            termdict_composite,
            postings_composite,
            fast_fields_composite,
            fieldnorms_composite,
            segment_id: segment.id(),
            store_reader,
            delete_bitset,
            positions_composite,
            schema,
        })
    }

    /// Returns a field reader associated to the field given in argument.
    ///
    /// The field reader is in charge of iterating through the
    /// term dictionary associated to a specific field,
    /// and opening the posting list associated to any term.
    pub fn inverted_index(&self, field: Field) -> Arc<InvertedIndexReader> {
        if let Some(inv_idx_reader) = self.inv_idx_reader_cache
            .read()
            .expect("Lock poisoned. This should never happen")
            .get(&field)
        {
            return Arc::clone(inv_idx_reader);
        }

        let termdict_source: ReadOnlySource = self.termdict_composite
            .open_read(field)
            .expect("Index corrupted. Failed to open field term dictionary in composite file.");

        let postings_source = self.postings_composite
            .open_read(field)
            .expect("Index corrupted. Failed to open field postings in composite file.");

        let positions_source = self.positions_composite
            .open_read(field)
            .expect("Index corrupted. Failed to open field positions in composite file.");

        let inv_idx_reader = Arc::new(InvertedIndexReader::new(
            termdict_source,
            postings_source,
            positions_source,
            self.delete_bitset.clone(),
            self.schema.clone(),
        ));

        // by releasing the lock in between, we may end up opening the inverting index
        // twice, but this is fine.
        self.inv_idx_reader_cache
            .write()
            .expect("Field reader cache lock poisoned. This should never happen.")
            .insert(field, Arc::clone(&inv_idx_reader));

        inv_idx_reader
    }

    /// Returns the document (or to be accurate, its stored field)
    /// bearing the given doc id.
    /// This method is slow and should seldom be called from
    /// within a collector.
    pub fn doc(&self, doc_id: DocId) -> Result<Document> {
        self.store_reader.get(doc_id)
    }

    /// Returns the segment id
    pub fn segment_id(&self) -> SegmentId {
        self.segment_id
    }

    /// Returns the bitset representing
    /// the documents that have been deleted.
    pub fn delete_bitset(&self) -> &DeleteBitSet {
        &self.delete_bitset
    }

    /// Returns true iff the `doc` is marked
    /// as deleted.
    pub fn is_deleted(&self, doc: DocId) -> bool {
        self.delete_bitset.is_deleted(doc)
    }
}

impl fmt::Debug for SegmentReader {
    fn fmt(&self, f: &mut fmt::Formatter) -> fmt::Result {
        write!(f, "SegmentReader({:?})", self.segment_id)
    }
}<|MERGE_RESOLUTION|>--- conflicted
+++ resolved
@@ -108,19 +108,6 @@
     pub fn facet_reader(&self, field: Field) -> Result<FacetReader> {
         let field_entry = self.schema.get_field_entry(field);
         if field_entry.field_type() != &FieldType::HierarchicalFacet {
-<<<<<<< HEAD
-            return Err(ErrorKind::InvalidArgument(format!("The field {:?} is not a \
-                    hierarchical facet.", field_entry)).into())
-        }
-        let term_ords_reader = self.multi_value_reader(field)?;
-        let termdict_source = self.termdict_composite
-            .open_read(field)
-            .ok_or_else(|| {
-                ErrorKind::InvalidArgument(format!("The field \"{}\" is a hierarchical \
-                    but this segment does not seem to have the field term \
-                    dictionary.", field_entry.name()))
-            })?;
-=======
             return Err(ErrorKind::InvalidArgument(format!(
                 "The field {:?} is not a \
                  hierarchical facet.",
@@ -136,7 +123,6 @@
                 field_entry.name()
             ))
         })?;
->>>>>>> a7ffc0e6
         let termdict = TermDictionaryImpl::from_source(termdict_source);
         let facet_reader = FacetReader::new(term_ords_reader, termdict);
         Ok(facet_reader)
